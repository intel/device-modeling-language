<!--
  © 2021-2022 Intel Corporation
  SPDX-License-Identifier: MPL-2.0
-->

<rn id="dml-1.4">
  <name>DML 1.4</name>
  <build-id value="6012"><add-note> Initial release of DML version 1.4. The new
    language version is
    documented in the <em>DML 1.4 reference manual</em>
    document. Some highlights:
    <dl>
    <dt>Better compilation performance</dt><dd>2-3 times faster
    compile for devices with large register banks</dd>
    <dt>Improved reset support</dt><dd>The reset mechanism in 1.4
    is not hard-coded, and can be adapted to different reset
    flows</dd>
    <dt>Templates as types</dt><dd>You can pass around references to
    banks/registers/fields etc in variables</dd>
    <dt>Multiple levels of overrides</dt><dd>Methods and
    parameters can be overridden any number of times. In 1.2,
    this is often prevented by standard library legacy.</dd>
    <dt>Syntax simplification</dt><dd>Many adjustments to improve
    readability; for instance, removal of <tt>$</tt> and C-like
    method syntax</dd>
    <dt>Standard library API simplification</dt><dd>Clearer API,
    easier to understand</dd>
    <dt>Updated language semantics</dt><dd>More consistent and
    well-specified behaviour of method bodies and expressions,
    providing more predictable model behaviour</dd>
    </dl> </add-note></build-id>
  <build-id value="6013"><add-note> Export declarations are now available as
    replacements for
    <tt>method extern</tt>. </add-note></build-id>
  <build-id value="6018"><add-note> The dml12-compatibility.dml library file is
    now available.
    This file should be included from dml 1.4 files that
    use or override templates defined in dml-builtins and
    are meant to be backwards-compatible with dml
    1.2 devices. </add-note></build-id>
  <build-id value="6018"><add-note> Templates can now override <tt>get</tt> or
    <tt>set</tt> method
    templates and still be inherited by both registers
    and fields. </add-note></build-id>
  <build-id value="6019"><add-note> Fixed two problems where devices with a
    very large number of
    registers compiles slowly <bug number="SIMICS-13802"/>
    <bug number="SIMICS-13803"/>. </add-note></build-id>
  <build-id value="6024"><add-note> The <tt>import</tt> statement has been
    changed: If the path
    starts with <tt>./</tt> or <tt>../</tt>, the path is now
    interpreted relative to the directory of the importing file
    <bug number="2209506845"/>. </add-note></build-id>
  <build-id value="6024"><add-note> Fixed a problem where parameters defined in
    global scope in DML
    1.4 (typically auto-converted from a DML 1.2 <tt>constant</tt>)
    had to be accessed with <tt>$</tt> when referenced from a
    parameter in a DML 1.2 file. </add-note></build-id>
  <build-id value="6037"><add-note> The <tt>read_unmapped_bits</tt> and the
    <tt>write_unmapped_bits</tt>
    methods are now available to be overridden for registers. This can
    be used to customize behaviour of registers with fields that do not
    cover all register bits. </add-note></build-id>
  <build-id value="6037"><add-note> Fixed bug in dml-lib "common.dml" where
    <tt>pci_system_error</tt>
    could not be called. </add-note></build-id>
  <build-id value="6041"><add-note> Fixed a bug that sometimes caused a crash
    when calling the default
    implementation of a shared method. </add-note></build-id>
  <build-id value="6041"><add-note> Fixed a bug that caused unused goto labels
    in generated C code. </add-note></build-id>
  <build-id value="6041"><add-note> Fixed a bug that caused DMLC to ignore
    compile errors in the
    right operands of the <tt>&amp;&amp;</tt> and <tt>||</tt>
    operators. For instance, in <tt>a &amp;&amp; b</tt>,
    and <tt>a</tt> resolves to constant false,
    and <tt>b</tt> is nowhere defined, then DMLC would
    previously silently evaluate the expression to false; now it
    will give a proper error message.
    Expressions like <tt>cond_is_defined &amp;&amp; cond()</tt>, where
    <tt>cond_is_defined</tt> is a constant parameter, can be
    rewritten as <tt>pred_is_defined #? pred()
    #: false</tt>. </add-note></build-id>
  <build-id value="6042"><add-note> The <tt>get</tt> and <tt>set</tt> methods
    are now overrideable in
    bank objects. </add-note></build-id>
  <build-id value="6044"><add-note> Fixed a bug in how log group names are
    generated. </add-note></build-id>
  <build-id value="6046"><add-note> In <tt>switch</tt> statements,
    <tt>case</tt> labels are now
    permitted inside <tt>#if</tt> blocks
    <bug number="14011267833"/>. </add-note></build-id>
  <build-id value="6046"><add-note> Fixed an issue where the <tt>++</tt> and
    <tt>--</tt> operators could not
    be applied to pointers. </add-note></build-id>
  <build-id value="6046"><add-note> Added compile warnings when trying to
    override a library method
    that was called in DML 1.2 but is ignored in
    DML 1.4. </add-note></build-id>
  <build-id value="6049"><add-note> Obtaining the address of a member of a
    layout is now supported
    <bug number="SIMICS-15381"/>. </add-note></build-id>
  <build-id value="6049"><add-note> DMLC now gives an explicit error message on
    name collision
    between two members of a <tt>layout</tt> or <tt>bitfields</tt>
    <bug number="SIMICS-9088"/>. </add-note></build-id>
  <build-id value="6051"><add-note> Fixed issue with passing endian integers as
    arguments to shared methods. </add-note></build-id>
  <build-id value="6052"><add-note> The <fun>get</fun> method in <tt>bank</tt>
    objects is now declared
    <tt>throws</tt>; a read outside registers causes an exception
    like in DML 1.2, causing the inquiry access to fail. </add-note></build-id>
  <build-id value="6052"><add-note> The parameters <tt>partial</tt> and
    <tt>overlapping</tt> in banks
    are now <tt>true</tt> by default. </add-note></build-id>
  <build-id value="6053"><add-note> Field objects now have a <tt>val</tt>
    member. This is currently
    a bitslice into the field's bits within the parent register's
    storage. The .val parameter can be read, and it can be written
    using assignment (<tt>=</tt>); however, the operators
    <tt>--</tt> and <tt>++</tt> do not work
    yet. Also, <tt>.val</tt> cannot be accessed from a shared
    method. </add-note></build-id>
  <build-id value="6053"><add-note> Fix a bug that caused DMLC to crash in
    declarations of field
    objects in files with a <tt>bitorder be</tt> declaration
    <bug number="SIMINT-1275"/>. </add-note></build-id>
  <build-id value="6056"><add-note> DMLC will now give you a better error in
    some cases where a
    typed template parameter has an initializer that cannot
    be evaluated in a static context. </add-note></build-id>
  <build-id value="6056"><add-note> The experimental <tt>bank_obj</tt> template
    is now available
    in the <tt>utility</tt> file,
    providing a single shared method <fun>bank_obj</fun> which
    returns the bank configuration object of a bank. </add-note></build-id>
  <build-id value="6059"><add-note> The formatting of the log message output in
    the default
    implementation of partial register reads and write has
    been improved. </add-note></build-id>
  <build-id value="6060"><add-note> You can now access <tt>.len</tt> on lists
    and sequences to obtain
    the number of elements they contain. This expression is constant
    for lists and non-constant for sequences. </add-note></build-id>
  <build-id value="6060"><add-note> Reverted a change that allowed DMLC to
    provide better error messages
    when typed parameters had non-static initializers since it was overly
    conservative in some cases. </add-note></build-id>
  <build-id value="6061"><add-note> Removed the syntax for goto
    labels (<tt>label:</tt>). <tt>goto</tt> statements are already forbidden
    in DML 1.4, so goto labels are useless. <tt>case</tt> and <tt>default</tt>
    labels in <tt>switch</tt> blocks are still allowed. </add-note></build-id>
  <build-id value="6061"><add-note> If the condition of a <tt>while</tt> loop
    is statically
    evaluated to false, then faulty code in the loop body can now
    cause compile errors. Previously the loop body was
    silently discarded. </add-note></build-id>
  <build-id value="6075"><add-note> Removed incorrect documentation
    of the deprecated 'banks' parameter. </add-note></build-id>
  <build-id value="6079"><add-note> <tt>session</tt> variable declarations
    are no longer permitted within methods marked with
    <tt>inline</tt>. </add-note></build-id>
  <build-id value="6079"><add-note> <tt>saved</tt> variable
    declarations are now available. These can be used to declare
    variables that behave similarly to <tt>session</tt> variables,
    but that are automatically checkpointed.
    <bug number="SIMICS-7031"/>. </add-note></build-id>
  <build-id value="6079"><add-note> If a <tt>static</tt> variable is
    declared within a method declared under an object array, it will
    now result in a separate instance of the variable for each
    instance of the containing object.
    <bug number="SIMICS-13738"/>. </add-note></build-id>
  <build-id value="6079"><add-note> Fixed a bug that caused a crash
      in <tt>print-device-regs</tt> and related commands, when
      inspecting a function-mapped bank array in a DML 1.4 device
      <bug number="1508646546"/>.</add-note></build-id>
  <build-id value="6080"><add-note> If a method argument has mismatching
      type in an override, then an error will now be
      reported <bug number="SIMICS-9337"/>.</add-note></build-id>
  <build-id value="6081"><add-note> DMLC will now report errors for
      references to undefined type names in some rare cases that
      previously were ignored, such as unused typedefs and functions
      imported from C using <tt>extern</tt>
      <bug number="SIMICS-16187"/>.</add-note></build-id>
  <build-id value="6081"><add-note> DMLC will now report an error for
      methods in <tt>implement</tt> blocks, if the method's return
      type does not match the interface method. Previously, only input
      arguments were typechecked in interface
      methods</add-note></build-id>
  <build-id value="6082"><add-note> The parameter <tt>connect</tt> now
      accepts the values <tt>"none"</tt> and <tt>"pseudo"</tt>, just
      like attributes and registers do.</add-note></build-id>
  <build-id value="6084"><add-note> Added a
      template <tt>init_as_subobj</tt> which can be used
      on <tt>connect</tt> objects to make it instantiate a subobject
      automatically <bug number="SIMICS-16131"/>.</add-note></build-id>
  <build-id value="6095"><add-note> Added <tt>saved</tt> variables declared
      within templates to the template type.</add-note></build-id>
  <build-id value="6095"><add-note> Added parameter <tt>unmapped_offset</tt>
      which makes a register unmapped.</add-note></build-id>
  <build-id value="6102"><add-note>Fixed typo in documentation
      of <tt>miss_pattern_bank</tt> template.</add-note></build-id>
  <build-id value="6104"><add-note> Corrected documentation in reference manual
      regarding <tt>read_bits</tt> and <tt>write_bits</tt>
      methods. </add-note></build-id>
  <build-id value="6104"><add-note> An illegal arithmetic operation,
      such as a division by zero or negative shift, no longer crashes
      the simulation. Instead it is reported as a critical error, and evaluates
      to zero <bug number="SIMICS-16639"/>.</add-note></build-id>
  <build-id value="6119"><add-note> You can now use the syntax <tt>X then Y</tt>
      for the level in log statements to have the first log happen on log level
      <tt>X</tt> and subsequent logs happen on level <tt>Y</tt>
      <bug number="SIMICS-13513"/>.</add-note></build-id>
  <build-id value="6119"><add-note> Fixed an issue where multiple registers
      or fields instantiating <tt>read_only</tt> or similar templates from
      <tt>utility.dml</tt> would switch log-level at the same time
      <bug number="SIMICS-7025"/>.</add-note></build-id>
  <build-id value="6123"><add-note> You can now access <tt>.len</tt> on
      constant-sized object or value arrays to obtain the number of elements
      they contain. These expressions are constant
      <bug number="SIMICS-13114"/>.</add-note></build-id>
  <build-id value="6127"><add-note> <tt>after</tt> statements now support
      cycles as a unit of time <bug number="SIMICS-8798"/>.</add-note>
  </build-id>
  <build-id value="6129"><add-note> The compiler now explicitly
      forbids using the <tt>export</tt> statement on a method with
      multiple output parameters.</add-note></build-id>
  <build-id value="6129"><add-note> Various improvements to the reference
      manual has been made. </add-note></build-id>
  <build-id value="6131"><add-note> It is no longer an error to instantiate
      a non-existing template from within a dead branch of an `#if` block.
  </add-note></build-id>
  <build-id value="6133"><add-note> Two values of the same template type
      can now be compared for equality, and are equal when they
      reference the same object <bug number="SIMICS-6998"/>.

      The internal representation of values of template types has been changed.
      It is no longer allowed to cast such values to integer or pointer types.
  </add-note></build-id>
  <build-id value="6133"><add-note>Attributes that do not define
      <i>either of</i> the <tt>documentation</tt> parameter or
      the <tt>desc</tt> parameter are now considered internal by
      default. Register-attributes are internal by default, regardless
      if they define <tt>documentation</tt> or <tt>desc</tt>. This can
      be changed by explicitly overriding the <tt>internal</tt>
      parameter of the register or attribute.
  </add-note></build-id>
  <build-id value="6133"><add-note> Fixed an issue where a log
      statement could fail to switch log levels when used within
      a shared method and called through trait references.
  </add-note></build-id>
  <build-id value="6133"><add-note> Fixed an issue where a log
      statement could incorrectly switch log levels when used within
      a method declared within an object array.
  </add-note></build-id>
  <build-id value="6133"><add-note> Writes outside fields in a register will
      now by default log one <tt>spec-violation</tt> message on log level 1
      on first such write, and no logging on further such writes.
  </add-note></build-id>
  <build-id value="6135"><add-note> Added a
      template <tt>map_target</tt> which can be used
      on <tt>connect</tt> objects to expose methods for reading and
      writing data from/to the connected object.</add-note></build-id>
  <build-id value="6135"><add-note> The device info XML file is no
      longer needed by DML 1.4 devices. A dummy XML file is still
      created to avoid packaging problems.</add-note></build-id>
  <build-id value="6135"><add-note> Optimized the DML-provided
      implementation of the <tt>register_info</tt> and the
      <tt>number_of_registers</tt> methods of the
      <tt>register_view</tt> interface <bug number="SIMICS-18427"/>.
  </add-note></build-id>
  <build-id value="6137"><add-note>Banks that use the transaction
      interface (the parameter <tt>use_io_memory</tt>
      is <tt>false</tt>) now handle accesses that are bigger than 8
      bytes.</add-note></build-id>
<<<<<<< HEAD
  <build-id value="next"><add-note>Added an optimization that
      reduces the compile time for devices with huge register arrays
      <bug number="SIMICS-7038"/> </add-note></build-id>
=======
  <build-id value="6139"><add-note> Added simple C99-style designated
      initializers, which may be used together with <tt>struct</tt>-like types
      <bug number="SIMICS-17252"/>. For example, the following is now supported:
      <pre>
      local size_t size = get_size();
      local buffer_t buf = {.len = size, .data = new uint8[size]};
      </pre></add-note></build-id>
>>>>>>> 9f93a768
</rn><|MERGE_RESOLUTION|>--- conflicted
+++ resolved
@@ -273,11 +273,6 @@
       interface (the parameter <tt>use_io_memory</tt>
       is <tt>false</tt>) now handle accesses that are bigger than 8
       bytes.</add-note></build-id>
-<<<<<<< HEAD
-  <build-id value="next"><add-note>Added an optimization that
-      reduces the compile time for devices with huge register arrays
-      <bug number="SIMICS-7038"/> </add-note></build-id>
-=======
   <build-id value="6139"><add-note> Added simple C99-style designated
       initializers, which may be used together with <tt>struct</tt>-like types
       <bug number="SIMICS-17252"/>. For example, the following is now supported:
@@ -285,5 +280,7 @@
       local size_t size = get_size();
       local buffer_t buf = {.len = size, .data = new uint8[size]};
       </pre></add-note></build-id>
->>>>>>> 9f93a768
+  <build-id value="next"><add-note>Added an optimization that
+      reduces the compile time for devices with huge register arrays
+      <bug number="SIMICS-7038"/> </add-note></build-id>
 </rn>